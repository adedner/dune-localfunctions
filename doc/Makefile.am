# $Id: Makefile.am 836 2007-12-05 17:34:43Z robertk $

SUBDIRS = doxygen

<<<<<<< HEAD
EXTRA_DIST = Makefile.dist.in Makefile.dist.am
=======
TEXSOURCES = dune-localfunctions-manual.tex

if BUILD_DOCS
  DOCFILES = dune-localfunctions-manual.pdf
  EXTRA_DIST = dune-localfunctions-manual.pdf
endif
>>>>>>> 64ac35fa

# setting like in dune-web
BASEDIR=../..
CURDIR=doc/localfunctions
docdir=$(datadir)/doc/dune-localfunctions

include $(top_srcdir)/am/global-rules
include $(top_srcdir)/am/webstuff
include $(top_srcdir)/am/latex<|MERGE_RESOLUTION|>--- conflicted
+++ resolved
@@ -1,17 +1,6 @@
 # $Id: Makefile.am 836 2007-12-05 17:34:43Z robertk $
 
 SUBDIRS = doxygen
-
-<<<<<<< HEAD
-EXTRA_DIST = Makefile.dist.in Makefile.dist.am
-=======
-TEXSOURCES = dune-localfunctions-manual.tex
-
-if BUILD_DOCS
-  DOCFILES = dune-localfunctions-manual.pdf
-  EXTRA_DIST = dune-localfunctions-manual.pdf
-endif
->>>>>>> 64ac35fa
 
 # setting like in dune-web
 BASEDIR=../..
