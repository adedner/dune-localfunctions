// -*- tab-width: 4; indent-tabs-mode: nil; c-basic-offset: 2 -*-
// vi: set et ts=4 sw=2 sts=2:

#ifdef HAVE_CONFIG_H
#include "config.h"
#endif

#include <cstddef>
#include <iostream>
#include <ostream>

#include <dune/common/exceptions.hh>
#include <dune/common/forloop.hh>
#include <dune/common/fvector.hh>

#include <dune/geometry/type.hh>
#include <dune/geometry/mockgeometry.hh>
#include <dune/geometry/generalvertexorder.hh>

#include <dune/localfunctions/monom.hh>

#include "geometries.hh"
#include "test-fe.hh"

// tolerance for floating-point comparisons
<<<<<<< HEAD
static const double eps = 1e-9;
// stepsize for numerical differentiation
static const double delta = 1e-5;
=======
const double eps = 1e-9;
// stepsize for numerical differentiation
const double delta = 1e-5;
>>>>>>> 441cfdd8

template<int dim>
struct Dim {
  template<int p>
  struct Order {
<<<<<<< HEAD
=======

>>>>>>> 441cfdd8
    static void apply(int &result) {
      std::cout << "== Checking global-valued Monom elements (with "
                << "dim=" << dim << ", p=" << p << ")" << std::endl;

      typedef TestGeometries<double, dim> TestGeos;
      static const TestGeos testGeos;

      typedef typename TestGeos::Geometry Geometry;
      Dune::MonomFiniteElementFactory<Geometry, double, p> feFactory;

      for(std::size_t i = 0; i < testGeos.size(); ++i) {
        const Geometry &geo = testGeos[i];

        std::cout << "=== GeometryType " << geo.type() << std::endl;

        bool success = testFE(geo, feFactory.make(geo), eps, delta);

        if(success && result != 1)
          result = 0;
        else
          result = 1;
      }
    }
  };

  static void apply(int &result)
  { Dune::ForLoop<Order, 0, 3>::apply(result); }
};

int main(int argc, char** argv) {
  try {
    int result = 77;

    Dune::ForLoop<Dim, 1, 3>::apply(result);

    return result;
  }
  catch (const Dune::Exception& e) {
    std::cerr << e << std::endl;
    throw;
  }
}<|MERGE_RESOLUTION|>--- conflicted
+++ resolved
@@ -23,24 +23,15 @@
 #include "test-fe.hh"
 
 // tolerance for floating-point comparisons
-<<<<<<< HEAD
-static const double eps = 1e-9;
-// stepsize for numerical differentiation
-static const double delta = 1e-5;
-=======
 const double eps = 1e-9;
 // stepsize for numerical differentiation
 const double delta = 1e-5;
->>>>>>> 441cfdd8
 
 template<int dim>
 struct Dim {
   template<int p>
   struct Order {
-<<<<<<< HEAD
-=======
 
->>>>>>> 441cfdd8
     static void apply(int &result) {
       std::cout << "== Checking global-valued Monom elements (with "
                 << "dim=" << dim << ", p=" << p << ")" << std::endl;
